--- conflicted
+++ resolved
@@ -10,8 +10,6 @@
 import os
 import sys
 from time import time
-
-import pandas
 
 # temporary solution for relative imports in case pyod is not installed
 # if pyod is installed, no need to use the following line
@@ -76,8 +74,6 @@
 from sklearn.metrics import roc_auc_score, matthews_corrcoef
 
 # TODO: add neural networks, LOCI, SOS, COF, SOD
-
-RESULT_CSV = 'pyod_benc_result.csv'
 
 # Define data file and read X and y
 mat_file_list = ['arrhythmia.mat',
@@ -99,7 +95,127 @@
                  'wbc.mat'
                  ]
 
-base_classifiers_indices = {
+# define the number of iterations
+n_ite = 1
+
+df_columns = ['Data', '#Samples', '# Dimensions', 'Outlier Perc']
+for alg in ['ABOD', 'CBLOF', 'FB', 'HBOS', 'IForest', 'KNN', 'LOF',
+            'MCD', 'OCSVM', 'PCA', 'AutoEncoder', 'CD', 'COPOD', 'DIF', 'ECOD',
+            'GMM', 'KDE', 'LODA', 'QMCD', 'Sampling', 'SOS', 'ALAD', 'AnoGAN ',
+            'INNE', 'KPCA', 'LMDD', 'LOCI', 'LSCP', 'LUNAR', 'MO_GAAL', 'RGraph', 'SO_GAAL', 'SOD', 'VAE']:
+
+    df_columns.append('ConfBag(' + alg + ')')
+    df_columns.append(alg)
+    df_columns.append('ConfBoost10(' + alg + ')')
+    df_columns.append('ConfBoost10W(' + alg + ')')
+    df_columns.append('ConfBoost20(' + alg + ')')
+    df_columns.append('ConfBoost20W(' + alg + ')')
+n_classifiers = len(df_columns) - 4
+
+# initialize the container for saving the results
+roc_df = pd.DataFrame(columns=df_columns)
+prn_df = pd.DataFrame(columns=df_columns)
+time_df = pd.DataFrame(columns=df_columns)
+
+for j in range(len(mat_file_list)):
+
+    mat_file = mat_file_list[j]
+    mat = loadmat(os.path.join('data', mat_file))
+
+    X = mat['X']
+    y = mat['y'].ravel()
+    outliers_fraction = np.count_nonzero(y) / len(y)
+    outliers_percentage = round(outliers_fraction * 100, ndigits=4)
+
+    # construct containers for saving results
+    mcc_list = [mat_file[:-4], X.shape[0], X.shape[1], outliers_percentage]
+    roc_list = [mat_file[:-4], X.shape[0], X.shape[1], outliers_percentage]
+    prn_list = [mat_file[:-4], X.shape[0], X.shape[1], outliers_percentage]
+    time_list = [mat_file[:-4], X.shape[0], X.shape[1], outliers_percentage]
+
+    mcc_mat = np.zeros([n_ite, n_classifiers])
+    roc_mat = np.zeros([n_ite, n_classifiers])
+    prn_mat = np.zeros([n_ite, n_classifiers])
+    time_mat = np.zeros([n_ite, n_classifiers])
+
+    for i in range(n_ite):
+        print("\n... Processing", mat_file, '...', 'Iteration', i + 1)
+        random_state = np.random.RandomState(i)
+
+        # 60% data for training and 40% for testing
+        X_train, X_test, y_train, y_test = \
+            train_test_split(X, y, test_size=0.4, random_state=random_state)
+
+        # standardizing data for processing
+        X_train_norm, X_test_norm = standardizer(X_train, X_test)
+
+        base_classifiers = {
+            'Minimum Covariance Determinant (MCD)': MCD(
+                contamination=outliers_fraction,
+                random_state=random_state),
+            'COPOD': COPOD(
+                contamination=outliers_fraction),
+            'Angle-based Outlier Detector (ABOD)': ABOD(
+                contamination=outliers_fraction),
+            'Cluster-based Local Outlier Factor': CBLOF(
+                n_clusters=10,
+                contamination=outliers_fraction,
+                check_estimator=False,
+                random_state=random_state),
+            'Feature Bagging': FeatureBagging(
+                contamination=outliers_fraction,
+                random_state=random_state),
+            'Histogram-base Outlier Detection (HBOS)': HBOS(
+                contamination=outliers_fraction),
+            'Isolation Forest': IForest(
+                contamination=outliers_fraction,
+                random_state=random_state),
+            'K Nearest Neighbors (KNN)': KNN(
+                contamination=outliers_fraction),
+            'Local Outlier Factor (LOF)': LOF(
+                contamination=outliers_fraction),
+            'One-class SVM (OCSVM)': OCSVM(
+                contamination=outliers_fraction),
+            'Principal Component Analysis (PCA)': PCA(
+                contamination=outliers_fraction,
+                random_state=random_state),
+            'AutoEncoder': AutoEncoder(
+                contamination=outliers_fraction),
+            # 'CD': CD(
+            #    contamination=outliers_fraction),
+            'DIF': DIF(
+                contamination=outliers_fraction),
+            'ECOD': ECOD(
+                contamination=outliers_fraction),
+            'GMM': GMM(
+                contamination=outliers_fraction),
+            'KDE': KDE(
+                contamination=outliers_fraction),
+
+            'LODA': LODA(
+                contamination=outliers_fraction),
+            'QMCD': QMCD(
+                contamination=outliers_fraction),
+            'Sampling': Sampling(
+                contamination=outliers_fraction),
+            'SOS': SOS(
+                contamination=outliers_fraction),
+            # 'ALAD': ALAD(
+            #     contamination=outliers_fraction),
+            # 'AnoGAN':AnoGAN(
+            #     contamination=outliers_fraction),
+            'INNE': INNE(contamination=outliers_fraction),
+            'KPCA': KPCA(contamination=outliers_fraction),
+            'LMDD': LMDD(contamination=outliers_fraction),
+            # 'LOCI': LOCI(contamination=outliers_fraction),
+            'LUNAR': LUNAR(contamination=outliers_fraction),
+            'MO_GAAL': MO_GAAL(contamination=outliers_fraction),
+            # 'RGraph': RGraph(contamination=outliers_fraction),
+            # 'SO_GAAL': SO_GAAL(contamination=outliers_fraction),
+            'SOD': SOD(contamination=outliers_fraction),
+
+        }
+        base_classifiers_indices = {
             'Minimum Covariance Determinant (MCD)': 7,
             'COPOD': 12,
             'Angle-based Outlier Detector (ABOD)': 0,
@@ -134,210 +250,56 @@
             'SOD': 31,
         }
 
-# define the number of iterations
-n_ite = 1
-
-df_columns = ['Data', '#Samples', '# Dimensions', 'Outlier Perc']
-for alg in ['ABOD', 'CBLOF', 'FB', 'HBOS', 'IForest', 'KNN', 'LOF',
-            'MCD', 'OCSVM', 'PCA', 'AutoEncoder', 'CD', 'COPOD', 'DIF', 'ECOD',
-            'GMM', 'KDE', 'LODA', 'QMCD', 'Sampling', 'SOS', 'ALAD', 'AnoGAN ',
-            'INNE', 'KPCA', 'LMDD', 'LOCI', 'LSCP', 'LUNAR', 'MO_GAAL', 'RGraph', 'SO_GAAL', 'SOD', 'VAE']:
-<<<<<<< HEAD
-    df_columns.append('ConfBag10(' + alg + ')')
-    df_columns.append('ConfBag20(' + alg + ')')
-    df_columns.append(alg)
-    df_columns.append('ConfBoost10(' + alg + ')')
-    df_columns.append('ConfBoost10W(' + alg + ')')
-    df_columns.append('ConfBoost5(' + alg + ')')
-    df_columns.append('ConfBoost5W(' + alg + ')')
-=======
-
-    df_columns.append('ConfBag(' + alg + ')')
-    df_columns.append(alg)
-    df_columns.append('ConfBoost10(' + alg + ')')
-    df_columns.append('ConfBoost10W(' + alg + ')')
-    df_columns.append('ConfBoost20(' + alg + ')')
-    df_columns.append('ConfBoost20W(' + alg + ')')
->>>>>>> aa4c6d20
-n_classifiers = len(df_columns) - 4
-
-# initialize the container for saving the results
-mcc_df = pd.DataFrame(columns=df_columns)
-roc_df = pd.DataFrame(columns=df_columns)
-prn_df = pd.DataFrame(columns=df_columns)
-time_df = pd.DataFrame(columns=df_columns)
-
-existing_exps = None
-if os.path.exists(RESULT_CSV):
-    existing_exps = pandas.read_csv(RESULT_CSV)
-    existing_exps = existing_exps.loc[:, ['dataset', 'clf', 'iter']]
-else:
-    with open(RESULT_CSV, 'w') as f:
-        f.write('dataset,clf,iter,duration,roc,mcc,pr@n\n')
-
-for j in range(len(mat_file_list)):
-
-    mat_file = mat_file_list[j]
-    mat = loadmat(os.path.join('data', mat_file))
-
-    X = mat['X']
-    y = mat['y'].ravel()
-    outliers_fraction = np.count_nonzero(y) / len(y)
-    outliers_percentage = round(outliers_fraction * 100, ndigits=4)
-
-    # construct containers for saving results
-    mcc_list = [mat_file[:-4], X.shape[0], X.shape[1], outliers_percentage]
-    roc_list = [mat_file[:-4], X.shape[0], X.shape[1], outliers_percentage]
-    prn_list = [mat_file[:-4], X.shape[0], X.shape[1], outliers_percentage]
-    time_list = [mat_file[:-4], X.shape[0], X.shape[1], outliers_percentage]
-
-    mcc_mat = np.zeros([n_ite, n_classifiers])
-    roc_mat = np.zeros([n_ite, n_classifiers])
-    prn_mat = np.zeros([n_ite, n_classifiers])
-    time_mat = np.zeros([n_ite, n_classifiers])
-
-    for i in range(n_ite):
-        print("\n... Processing", mat_file, '...', 'Iteration', i + 1)
-        random_state = np.random.RandomState(i)
-
-        # 60% data for training and 40% for testing
-        X_train, X_test, y_train, y_test = \
-            train_test_split(X, y, test_size=0.4, random_state=random_state)
-
-        # standardizing data for processing
-        X_train_norm, X_test_norm = standardizer(X_train, X_test)
-
-        base_classifiers = {
-            #'Minimum Covariance Determinant (MCD)': MCD(
-            #    contamination=outliers_fraction,
-            #    random_state=random_state),
-            'COPOD': COPOD(
-                contamination=outliers_fraction),
-            'Angle-based Outlier Detector (ABOD)': ABOD(
-                contamination=outliers_fraction),
-            'Cluster-based Local Outlier Factor': CBLOF(
-                n_clusters=10,
-                contamination=outliers_fraction,
-                check_estimator=False,
-                random_state=random_state),
-            'Feature Bagging': FeatureBagging(
-                contamination=outliers_fraction,
-                random_state=random_state),
-            'Histogram-base Outlier Detection (HBOS)': HBOS(
-                contamination=outliers_fraction),
-            'Isolation Forest': IForest(
-                contamination=outliers_fraction,
-                random_state=random_state),
-            'K Nearest Neighbors (KNN)': KNN(
-                contamination=outliers_fraction),
-            'Local Outlier Factor (LOF)': LOF(
-                contamination=outliers_fraction),
-            'One-class SVM (OCSVM)': OCSVM(
-                contamination=outliers_fraction),
-            'Principal Component Analysis (PCA)': PCA(
-                contamination=outliers_fraction,
-                random_state=random_state),
-            'AutoEncoder': AutoEncoder(
-                contamination=outliers_fraction),
-            # 'CD': CD(
-            #    contamination=outliers_fraction),
-            #'DIF': DIF(
-            #    contamination=outliers_fraction),
-            'ECOD': ECOD(
-                contamination=outliers_fraction),
-            'GMM': GMM(
-                contamination=outliers_fraction),
-            'KDE': KDE(
-                contamination=outliers_fraction),
-
-            'LODA': LODA(
-                contamination=outliers_fraction),
-            'QMCD': QMCD(
-                contamination=outliers_fraction),
-            'Sampling': Sampling(
-                contamination=outliers_fraction),
-            #'SOS': SOS(
-            #    contamination=outliers_fraction, ),
-            # 'ALAD': ALAD(
-            #     contamination=outliers_fraction),
-            # 'AnoGAN':AnoGAN(
-            #     contamination=outliers_fraction),
-            'INNE': INNE(contamination=outliers_fraction),
-            'KPCA': KPCA(contamination=outliers_fraction),
-            #'LMDD': LMDD(contamination=outliers_fraction),
-            # 'LOCI': LOCI(contamination=outliers_fraction),
-            'LUNAR': LUNAR(contamination=outliers_fraction),
-            'MO_GAAL': MO_GAAL(contamination=outliers_fraction),
-            # 'RGraph': RGraph(contamination=outliers_fraction),
-            # 'SO_GAAL': SO_GAAL(contamination=outliers_fraction),
-            #'SOD': SOD(contamination=outliers_fraction),
-
-        }
-
         classifiers = {}
         for clf_name in base_classifiers.keys():
             clf = base_classifiers[clf_name]
-            classifiers['ConfBag10(' + clf_name + ')'] = ConfidenceBagging(clf=clf)
-            classifiers['ConfBag20(' + clf_name + ')'] = ConfidenceBagging(clf=clf, n_base=20)
+            classifiers['ConfBag(' + clf_name + ')'] = ConfidenceBagging(clf=clf)
             classifiers[clf_name] = clf
             classifiers['ConfBoost10(' + clf_name + ')'] = ConfidenceBoosting(clf=clf, n_base=10)
             classifiers['ConfBoost10W(' + clf_name + ')'] = ConfidenceBoosting(clf=clf, n_base=10, weighted=True)
-            classifiers['ConfBoost5(' + clf_name + ')'] = ConfidenceBoosting(clf=clf, n_base=5)
-            classifiers['ConfBoost5W(' + clf_name + ')'] = ConfidenceBoosting(clf=clf, n_base=5, weighted=True)
+            classifiers['ConfBoost20(' + clf_name + ')'] = ConfidenceBoosting(clf=clf, n_base=20)
+            classifiers['ConfBoost20W(' + clf_name + ')'] = ConfidenceBoosting(clf=clf, n_base=20, weighted=True)
 
         classifiers_indices = {}
         index = 0
         for clf_name in base_classifiers_indices.keys():
-            classifiers_indices['ConfBag10(' + clf_name + ')'] = index + 1
-            classifiers_indices['ConfBag20(' + clf_name + ')'] = index + 2
+            classifiers_indices['ConfBag(' + clf_name + ')'] = index + 1
             classifiers_indices[clf_name] = index
-            classifiers_indices['ConfBoost10(' + clf_name + ')'] = index + 3
-            classifiers_indices['ConfBoost10W(' + clf_name + ')'] = index + 4
-            classifiers_indices['ConfBoost5(' + clf_name + ')'] = index + 5
-            classifiers_indices['ConfBoost5W(' + clf_name + ')'] = index + 6
-            index = index + 7
+            classifiers_indices['ConfBoost10(' + clf_name + ')'] = index + 2
+            classifiers_indices['ConfBoost10W(' + clf_name + ')'] = index + 3
+            classifiers_indices['ConfBoost20(' + clf_name + ')'] = index + 4
+            classifiers_indices['ConfBoost20W(' + clf_name + ')'] = index + 5
+            index = index + 6
 
         for clf_name, clf in classifiers.items():
-
-            if existing_exps is not None and (((existing_exps['dataset'] == mat_file) &
-                                               (existing_exps['iter'] == i) &
-                                               (existing_exps['clf'] == clf_name)).any()):
-                print('Skipping classifier %s, already in the results' % clf_name)
-            else:
-                t0 = time()
-                clf.fit(X_train_norm)
-                test_scores = clf.decision_function(X_test_norm)
-
-                # Handle NaN values in test_scores
-                test_scores = np.nan_to_num(test_scores,
-                                            nan=0.0,
-                                            posinf=np.nanmax(test_scores),
-                                            neginf=np.nanmin(test_scores))
-                # Handle NaN values in y_test
-                y_test = np.nan_to_num(y_test, nan=0.0, posinf=0.0, neginf=0.0)
-                y_pred = clf.predict(X_test_norm)
-
-                t1 = time()
-                duration = round(t1 - t0, ndigits=4)
-
-                roc = round(roc_auc_score(y_test, test_scores), ndigits=4)
-                prn = round(precision_n_scores(y_test, test_scores), ndigits=4)
-                mcc = round(matthews_corrcoef(y_test, y_pred), ndigits=4)
-
-                print('{clf_name}\tMCC:{mcc} ROC:{roc}, precision @ rank n:{prn}, '
-                      'execution time: {duration}s'.format(
-                    mcc=mcc, clf_name=clf_name, roc=roc, prn=prn, duration=duration))
-
-                time_mat[i, classifiers_indices[clf_name]] = duration
-                mcc_mat[i, classifiers_indices[clf_name]] = mcc
-                roc_mat[i, classifiers_indices[clf_name]] = roc
-                prn_mat[i, classifiers_indices[clf_name]] = prn
-
-                with open(RESULT_CSV, 'a') as myhandle:
-                    myhandle.write(mat_file + "," + clf_name + "," + str(i) + "," +
-                                    str(duration) + "," + str(mcc) + "," + str(roc) + "," +
-                                    str(prn) + "\n")
-
+            t0 = time()
+            clf.fit(X_train_norm)
+            test_scores = clf.decision_function(X_test_norm)
+
+            # Handle NaN values in test_scores
+            test_scores = np.nan_to_num(test_scores,
+                                        nan=0.0,
+                                        posinf=np.nanmax(test_scores),
+                                        neginf=np.nanmin(test_scores))
+            # Handle NaN values in y_test
+            y_test = np.nan_to_num(y_test, nan=0.0, posinf=0.0, neginf=0.0)
+            y_pred = clf.predict(X_test_norm)
+
+            t1 = time()
+            duration = round(t1 - t0, ndigits=4)
+
+            roc = round(roc_auc_score(y_test, test_scores), ndigits=4)
+            prn = round(precision_n_scores(y_test, test_scores), ndigits=4)
+            mcc = round(matthews_corrcoef(y_test, y_pred), ndigits=4)
+
+            print('{clf_name}\tMCC:{mcc} ROC:{roc}, precision @ rank n:{prn}, '
+                  'execution time: {duration}s'.format(
+                mcc=mcc, clf_name=clf_name, roc=roc, prn=prn, duration=duration))
+
+            time_mat[i, classifiers_indices[clf_name]] = duration
+            mcc_mat[i, classifiers_indices[clf_name]] = mcc
+            roc_mat[i, classifiers_indices[clf_name]] = roc
+            prn_mat[i, classifiers_indices[clf_name]] = prn
 
     time_list = time_list + np.mean(time_mat, axis=0).tolist()
     temp_df = pd.DataFrame(time_list).transpose()
